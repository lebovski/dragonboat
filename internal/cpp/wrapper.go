--- conflicted
+++ resolved
@@ -46,10 +46,7 @@
 
 	"github.com/lni/dragonboat/internal/rsm"
 	"github.com/lni/dragonboat/logger"
-<<<<<<< HEAD
 	pb "github.com/lni/dragonboat/raftpb"
-=======
->>>>>>> 5348e791
 	sm "github.com/lni/dragonboat/statemachine"
 )
 
@@ -239,13 +236,7 @@
 }
 
 // Update updates the data store.
-<<<<<<< HEAD
 func (ds *StateMachineWrapper) Update(session *rsm.Session, e pb.Entry) sm.Result {
-=======
-func (ds *StateMachineWrapper) Update(session *rsm.Session,
-	seriesID uint64, index uint64, term uint64,
-	data []byte) uint64 {
->>>>>>> 5348e791
 	ds.ensureNotDestroyed()
 	var dp *C.uchar = nil
 	if len(e.Cmd) > 0 {
@@ -289,7 +280,6 @@
 	panic("PrepareSnapshot not suppose to be called")
 }
 
-<<<<<<< HEAD
 // StreamSnapshot streams the snapshot to the remote node.
 func (ds *StateMachineWrapper) StreamSnapshot(ssctx interface{},
 	writer io.Writer) error {
@@ -302,25 +292,13 @@
 	writer *rsm.SnapshotWriter,
 	session []byte,
 	collection sm.ISnapshotFileCollection) (bool, uint64, error) {
-=======
-// SaveSnapshot saves the state of the data store to the snapshot file specified
-// by the fp input string.
-func (ds *StateMachineWrapper) SaveSnapshot(ctx interface{},
-	writer *rsm.SnapshotWriter,
-	session []byte,
-	collection sm.ISnapshotFileCollection) (uint64, error) {
->>>>>>> 5348e791
 	ds.ensureNotDestroyed()
 	n, err := writer.Write(session)
 	if err != nil {
 		return false, 0, err
 	}
 	if n != len(session) {
-<<<<<<< HEAD
 		return false, 0, io.ErrShortWrite
-=======
-		return 0, io.ErrShortWrite
->>>>>>> 5348e791
 	}
 	smsz := uint64(len(session))
 	writerOID := AddManagedObject(writer)
@@ -337,19 +315,14 @@
 	err = getErrorFromErrNo(errno)
 	if err != nil {
 		plog.Errorf("save snapshot failed, %v", err)
-<<<<<<< HEAD
 		return false, 0, err
 	}
 	if err := writer.Flush(); err != nil {
 		return false, 0, err
-=======
-		return 0, err
->>>>>>> 5348e791
 	}
 	sz := uint64(r.size)
 	if err := writer.SaveHeader(smsz, sz); err != nil {
 		plog.Errorf("save header failed %v", err)
-<<<<<<< HEAD
 		return false, 0, err
 	}
 	actualSz := writer.GetPayloadSize(uint64(r.size) + smsz)
@@ -366,27 +339,12 @@
 // machine is an on disk state machine.
 func (ds *StateMachineWrapper) OnDiskStateMachine() bool {
 	return false
-=======
-		return 0, err
-	}
-	return uint64(r.size) + smsz + rsm.SnapshotHeaderSize, nil
->>>>>>> 5348e791
-}
-
-// ConcurrentSnapshot returns a boolean flag indicating whether the state
-// machine is capable of taking concurrent snapshots.
-func (ds *StateMachineWrapper) ConcurrentSnapshot() bool {
-	return false
 }
 
 // RecoverFromSnapshot recovers the state of the data store from the snapshot
 // file specified by the fp input string.
-<<<<<<< HEAD
 func (ds *StateMachineWrapper) RecoverFromSnapshot(index uint64,
 	reader *rsm.SnapshotReader,
-=======
-func (ds *StateMachineWrapper) RecoverFromSnapshot(fp string,
->>>>>>> 5348e791
 	files []sm.SnapshotFile) error {
 	ds.ensureNotDestroyed()
 	cf := C.GetCollectedFile()
