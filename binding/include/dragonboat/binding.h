// Copyright 2017-2019 Lei Ni (nilei81@gmail.com) and other Dragonboat authors.
//
// Licensed under the Apache License, Version 2.0 (the "License");
// you may not use this file except in compliance with the License.
// You may obtain a copy of the License at
//
//     http://www.apache.org/licenses/LICENSE-2.0
//
// Unless required by applicable law or agreed to in writing, software
// distributed under the License is distributed on an "AS IS" BASIS,
// WITHOUT WARRANTIES OR CONDITIONS OF ANY KIND, either express or implied.
// See the License for the specific language governing permissions and
// limitations under the License.

#ifndef BINDING_INCLUDE_DRAGONBOAT_BINDING_H_
#define BINDING_INCLUDE_DRAGONBOAT_BINDING_H_

#include <stdint.h>
#include <stddef.h>

// This is not the C binding of dragonboat. This is the private interface used
// by langugage bindings to access the functionalities provided by dragonboat.
// Types and functions here can change at any release without public notice.

#ifdef __cplusplus
extern "C" {
#endif

enum StateMachineType
{
  // StateMachine type, the same as the StateMachineType int raftpb/raft.pb.go
  UNKNOWN_STATEMACHINE = 0,
  REGULAR_STATEMACHINE = 1,
  CONCURRENT_STATEMACHINE = 2,
  ONDISK_STATEMACHINE = 3,
};

enum
{
  // Save snapshot or recover from snapshot completed successfully.
  SNAPSHOT_OK = 0,
  // Failed to recover from the snapshot, e.g. the snapshot data read from the
  // snapshot file is corrupted.
  FAILED_TO_RECOVER_FROM_SNAPSHOT = 2,
  // Failed to save snapshot, e.g. can not serilize the data in StateMachine.
  FAILED_TO_SAVE_SNAPSHOT = 3,
  // Snapshot operation has been stopped by request
  SNAPSHOT_STOPPED = 4,
};

enum
{
  // Open on-disk state machine successfully
  OPEN_OK = 0,
  // Failed to open on-disk state machine, e.g. the state machine is corrupted
  FAILED_TO_OPEN = 1,
  // Open operation has been stopped by request
  OPEN_STOPPED = 2,
};

enum
{
  SYNC_OK = 0,
};

typedef struct DBString
{
  char *str;
  size_t len;
} DBString;

// LogLevel is the log level.
enum LogLevel
{
  LOG_LEVEL_CRITICAL = -1,
  LOG_LEVEL_ERROR = 0,
  LOG_LEVEL_WARNING = 1,
  LOG_LEVEL_INFO = 2,
  LOG_LEVEL_DEBUG = 3,
};

typedef struct
{
  uint64_t *nodeIDList;
  DBString *nodeAddressList;
  size_t nodeListLen;
  size_t index;
} Membership;

struct Entry
{
  uint64_t index;
  unsigned char *cmd;
  size_t cmdLen;
  uint64_t result;
};

typedef struct Entry Entry;

// ErrorCode is the error code used by dragonboat's language bindings.
// Error codes here are mostly mapped from exported Go errors in the
// github.com/lni/dragonboat/multiraft
enum ErrorCode
{
  StatusOK = 0,
  ErrClusterNotFound = -1,
  ErrClusterAlreadyExist = -2,
  ErrDeadlineNotSet = -3,
  ErrInvalidDeadline = -4,
  ErrInvalidSession = -5,
  ErrTimeoutTooSmall = -6,
  ErrPayloadTooBig = -7,
  ErrSystemBusy = -8,
  ErrClusterClosed = -9,
  ErrBadKey = -10,
  ErrPendingConfigChangeExist = -11,
  ErrTimeout = -12,
  ErrSystemStopped = -13,
  ErrCanceled = -14,
  ErrResultBufferTooSmall = -15,
  ErrRejected = -16,
  ErrInvalidClusterSettings = -17,
<<<<<<< HEAD
  ErrClusterNotStopped = -18,
  ErrClusterNotInitialized = -19,
  ErrNodeRemoved = -20,
  ErrDirNotExist = -21,
};

// ResultCode is the code returned to the client to indicate the completion
// state of the request. Please see request.go in the dragonboat package for
// detailed definitions.
enum ResultCode
{
  RequestTimeout = 0,
  RequestCompleted = 1,
  RequestTerminated = 2,
  RequestRejected = 3,
=======
  ErrClusterNotReady = -18,
>>>>>>> 5c22480b
};

// CompleteHandlerType is the type of complete handler. CompleteHandlerCPP is
// the only type currently supported.
enum CompleteHandlerType
{
  CompleteHandlerCPP = 0,
  CompleteHandlerPython = 1,
};

typedef char Bool;

// RaftConfig is the configuration for raft nodes. The Config type is provided
// as the cpp equivalent of the Config struct in
// github.com/lni/dragonboat/config,
// see the documentation of the Config struct to get details of all fields.
typedef struct RaftConfig
{
  uint64_t NodeID;
  uint64_t ClusterID;
  Bool IsObserver;
  Bool CheckQuorum;
  Bool Quiesce;
  uint64_t ElectionRTT;
  uint64_t HeartbeatRTT;
  uint64_t SnapshotEntries;
  uint64_t CompactionOverhead;
  Bool OrderedConfigChange;
  uint64_t MaxInMemLogSize;
} RaftConfig;

// NodeHostConfig is the configuration for the NodeHost instance. The
// NodeHostConfig type is provided as the cpp equivalent of the
// NodeHostConfig struct in the github.com/lni/dragonboat/config package.
// See the documentation of the NodeHostConfig struct to get details of all
// fields.
typedef struct NodeHostConfig
{
  uint64_t DeploymentID;
  DBString WALDir;
  DBString NodeHostDir;
  uint64_t RTTMillisecond;
  DBString RaftAddress;
  DBString ListenAddress;
  Bool MutualTLS;
  DBString CAFile;
  DBString CertFile;
  DBString KeyFile;
} NodeHostConfig;

typedef struct
{
  Bool Exported;
  DBString ExportedPath;
} SnapshotOption;

typedef struct
{
  uint64_t result;
  int errcode;
} OpenResult;

typedef struct
{
  char *result;
  size_t size;
} LookupResult;

typedef struct
{
  void *result;
  int errcode;
} PrepareSnapshotResult;

typedef struct
{
  size_t size;
  int errcode;
} SnapshotResult;

typedef struct
{
  uint64_t csoid;
  int errcode;
} NewSessionResult;

typedef struct
{
  uint64_t rsoid;
  int errcode;
} RequestStateResult;

typedef struct
{
  uint64_t result;
  int errcode;
} RequestResult;

typedef struct
{
  int errcode;
  uint64_t cci;
  Membership *membership;
} GetMembershipResult;

typedef struct
{
  int errcode;
  uint64_t nodeID;
  char valid;
} GetLeaderIDResult;

typedef struct
{
  int errcode;
  uint64_t oid;
} ProposeResult;

typedef struct
{
  int errcode;
  uint64_t oid;
} ReadIndexResult;

Membership *CreateMembership(size_t sz);
void AddClusterMember(Membership *m, uint64_t nodeID, char *addr, size_t len);
void CPPCompleteHandler(void *event, int code, uint64_t result);

void RunIOService(void *iosp);

uint64_t CGetManagedObjectCount();
uint64_t CGetInterestedGoroutines();
void CAssertNoGoroutineLeak(uint64_t oid);
uint64_t CRunIOServiceInGo(void *ioservice, size_t count);
void CJoinIOServiceThreads(uint64_t oid);
uint64_t CGetSession(uint64_t clusterID);
uint64_t CGetNoOPSession(uint64_t clusterID);
void CRemoveManagedObject(uint64_t csoid);
int CSetLogLevel(DBString package, int level);
RequestResult CSelectOnRequestState(uint64_t rsoid);
void CSessionProposalCompleted(uint64_t csoid);
uint64_t CNewNodeHost(NodeHostConfig cfg);
void CStopNodeHost(uint64_t oid);
int CNodeHostStartClusterFromPlugin(uint64_t oid,
  uint64_t *nodeIDList, DBString *nodeAddressList, size_t nodeListLen,
  Bool join, DBString pluginFile, DBString factoryName,
  int32_t smType, RaftConfig cfg);
int CNodeHostStartCluster(uint64_t oid,
  uint64_t *nodeIDList, DBString *nodeAddressList, size_t nodeListLen,
  Bool join, void *factory, int32_t smType, RaftConfig cfg);
int CNodeHostStopCluster(uint64_t oid, uint64_t clusterID);
int CNodeHostStopNode(uint64_t oid, uint64_t clusterID, uint64_t nodeID);
NewSessionResult CNodeHostSyncGetSession(uint64_t oid,
  uint64_t timeout, uint64_t clusterID);
int CNodeHostSyncCloseSession(uint64_t oid,
  uint64_t timeout, uint64_t csoid);
RequestResult CNodeHostSyncPropose(uint64_t oid, uint64_t timeout,
  uint64_t csoid, Bool csupdate, const unsigned char *buf, size_t len);
int CNodeHostSyncRead(uint64_t oid,
  uint64_t timeout, uint64_t clusterID,
  const unsigned char *queryBuf, size_t queryBufLen,
  unsigned char *resultBuf, size_t resultBufLen, size_t *written);
int CNodeHostStaleRead(uint64_t oid, uint64_t clusterID,
  const unsigned char *queryBuf, size_t queryBufLen,
  unsigned char *resultBuf, size_t resultBufLen, size_t *written);
RequestResult CNodeHostSyncRequestSnapshot(uint64_t oid,
  uint64_t clusterID, SnapshotOption opt, uint64_t timeout);
RequestStateResult CNodeHostRequestSnapshot(uint64_t oid, uint64_t clusterID,
  SnapshotOption opt, uint64_t timeout);
int CNodeHostSyncRequestAddNode(uint64_t oid, uint64_t timeout,
  uint64_t clusterID, uint64_t nodeID, DBString url);
RequestStateResult CNodeHostRequestAddNode(uint64_t oid, uint64_t timeout,
  uint64_t clusterID, uint64_t nodeID, DBString url);
int CNodeHostSyncRequestDeleteNode(uint64_t oid, uint64_t timeout,
  uint64_t clusterID, uint64_t nodeID);
RequestStateResult CNodeHostRequestDeleteNode(uint64_t oid, uint64_t timeout,
  uint64_t clusterID, uint64_t nodeID);
int CNodeHostSyncRequestAddObserver(uint64_t oid, uint64_t timeout,
  uint64_t clusterID, uint64_t nodeID, DBString url);
RequestStateResult CNodeHostRequestAddObserver(uint64_t oid, uint64_t timeout,
  uint64_t clusterID, uint64_t nodeID, DBString url);
int CRequestLeaderTransfer(uint64_t oid, uint64_t clusterID, uint64_t nodeID);
GetMembershipResult CNodeHostGetClusterMembership(uint64_t oid,
  uint64_t timeout, uint64_t clusterID);
GetLeaderIDResult CNodeHostGetLeaderID(uint64_t oid, uint64_t clusterID);
ProposeResult CNodeHostProposeSession(uint64_t oid, uint64_t timeout,
  uint64_t csoid, Bool readyForRegisteration, Bool readyForUnregisteration,
  void *handler, int t);
ProposeResult CNodeHostPropose(uint64_t oid, uint64_t timeout, uint64_t csoid,
  Bool csupdate, Bool prepareForProposal,
  const unsigned char *buf, size_t len, void *handler, int t);
ReadIndexResult CNodeHostReadIndex(uint64_t oid, uint64_t timeout,
  uint64_t clusterID, void *handler, int t);
int CNodeHostReadLocal(uint64_t oid, uint64_t clusterID,
  const unsigned char *queryBuf, size_t queryBufLen,
  unsigned char *resultBuf, size_t resultBufLen, size_t *written);
int CNodeHostSyncRemoveData(uint64_t oid,
  uint64_t clusterID, uint64_t nodeID, uint64_t timeout);
int CNodeHostRemoveData(uint64_t oid, uint64_t clusterID, uint64_t nodeID);

#ifdef __cplusplus
}
#endif

#endif  // BINDING_INCLUDE_DRAGONBOAT_BINDING_H_<|MERGE_RESOLUTION|>--- conflicted
+++ resolved
@@ -120,11 +120,11 @@
   ErrResultBufferTooSmall = -15,
   ErrRejected = -16,
   ErrInvalidClusterSettings = -17,
-<<<<<<< HEAD
-  ErrClusterNotStopped = -18,
-  ErrClusterNotInitialized = -19,
-  ErrNodeRemoved = -20,
-  ErrDirNotExist = -21,
+  ErrClusterNodeReady = -18,
+  ErrClusterNotStopped = -19,
+  ErrClusterNotInitialized = -20,
+  ErrNodeRemoved = -21,
+  ErrDirNotExist = -22,
 };
 
 // ResultCode is the code returned to the client to indicate the completion
@@ -136,9 +136,7 @@
   RequestCompleted = 1,
   RequestTerminated = 2,
   RequestRejected = 3,
-=======
-  ErrClusterNotReady = -18,
->>>>>>> 5c22480b
+  RequestDropped = 4,
 };
 
 // CompleteHandlerType is the type of complete handler. CompleteHandlerCPP is
