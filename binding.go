// Copyright 2017-2019 Lei Ni (nilei81@gmail.com)
//
// Licensed under the Apache License, Version 2.0 (the "License");
// you may not use this file except in compliance with the License.
// You may obtain a copy of the License at
//
//     http://www.apache.org/licenses/LICENSE-2.0
//
// Unless required by applicable law or agreed to in writing, software
// distributed under the License is distributed on an "AS IS" BASIS,
// WITHOUT WARRANTIES OR CONDITIONS OF ANY KIND, either express or implied.
// See the License for the specific language governing permissions and
// limitations under the License.

// +build dragonboat_language_binding

package dragonboat

import (
	"time"
	"unsafe"

	"github.com/lni/dragonboat/client"
	"github.com/lni/dragonboat/config"
	"github.com/lni/dragonboat/internal/cpp"
	"github.com/lni/dragonboat/internal/rsm"
	"github.com/lni/dragonboat/internal/utils/fileutil"
	pb "github.com/lni/dragonboat/raftpb"
)

//
// Public methods in this file are used by language bindings, they are
// considered as a part of the internal interface that can change any
// time. Applications are not suppose to directly call any of them.
//

func (rr *RequestResult) GetCode() RequestResultCode {
	return rr.code
}

// ProposeCH is similar to the Propose method with an extra ICompleteHandler
// specified. On proposal's completion, the ICompleteHandler will be invoked
// by the system. The ICompleteHandler instance should not be used as a
// general callback function, it should only be used to notify the completion
// of the proposal. ProposeWithCH is mainly used by language bindings to
// implement async proposals, Go applications are expected to use the Propose
// method.
func (nh *NodeHost) ProposeCH(s *client.Session,
	data []byte, handler ICompleteHandler,
	timeout time.Duration) (*RequestState, error) {
	return nh.propose(s, data, handler, timeout)
}

// ReadIndexCH is similar to the ReadIndex method with an extra
// ICompleteHandler specified. On completion of the ReadIndex operation, the
// ICompleteHandler will be invoked by the system. The ICompleteHandler should
// not be used as a general callback function, it should only be used to notify
// the completion of the ReadIndex operation.
// ReadIndexCH is mainly used by language bindings to implement async
// ReadIndex operations, Go applications are expected to use the ReadIndex
// method.
func (nh *NodeHost) ReadIndexCH(clusterID uint64,
	handler ICompleteHandler,
	timeout time.Duration) (*RequestState, error) {
	rs, _, err := nh.readIndex(clusterID, handler, timeout)
	return rs, err
}

// ProposeSessionCH is similar to the ProposeSession method but with an extra
// ICompleteHandler specified as input parameter. The ICompleteHandler should
// not be used as a general callback function, it should only be used to notify
// the completion of the propose session operation.
func (nh *NodeHost) ProposeSessionCH(s *client.Session,
	handler ICompleteHandler, timeout time.Duration) (*RequestState, error) {
	v, ok := nh.getCluster(s.ClusterID)
	if !ok {
		return nil, ErrClusterNotFound
	}
	req, err := v.proposeSession(s, handler, timeout)
	nh.execEngine.setNodeReady(s.ClusterID)
	return req, err
}

// StartClusterUsingPlugin adds a new cluster node to the NodeHost and start
// running the new node. Different from the StartCluster method in which you
// specify the factory function used for creating the IStateMachine instance,
// StartClusterUsingPlugin requires the full path of the CPP plugin you want
// the Raft cluster to use.
func (nh *NodeHost) StartClusterUsingPlugin(nodes map[uint64]string,
	join bool, pluginFilename string, config config.Config) error {
	stopc := make(chan struct{})
	appName := fileutil.GetAppNameFromFilename(pluginFilename)
	cf := func(clusterID uint64, nodeID uint64,
		done <-chan struct{}) rsm.IManagedStateMachine {
		return cpp.NewStateMachineWrapper(clusterID, nodeID, appName, done)
	}
<<<<<<< HEAD
	return nh.startCluster(nodes, join, cf, stopc, config, pb.RegularStateMachine)
=======
	return nh.startCluster(nodes, join, cf, stopc, config)
}

// StartClusterUsingFactory adds a new cluster node to the NodeHost and start
// running the new node. StartClusterUsingFactory requires the pointer to CPP
// statemachine factory function.
func (nh *NodeHost) StartClusterUsingFactory(nodes map[uint64]string,
	join bool, factory unsafe.Pointer, config config.Config) error {
	stopc := make(chan struct{})
	cf := func(clusterID uint64, nodeID uint64,
		done <-chan struct{}) rsm.IManagedStateMachine {
		return cpp.NewStateMachineFromFactoryWrapper(clusterID, nodeID, factory, done)
	}
	return nh.startCluster(nodes, join, cf, stopc, config)
>>>>>>> 5348e791
}<|MERGE_RESOLUTION|>--- conflicted
+++ resolved
@@ -94,10 +94,7 @@
 		done <-chan struct{}) rsm.IManagedStateMachine {
 		return cpp.NewStateMachineWrapper(clusterID, nodeID, appName, done)
 	}
-<<<<<<< HEAD
 	return nh.startCluster(nodes, join, cf, stopc, config, pb.RegularStateMachine)
-=======
-	return nh.startCluster(nodes, join, cf, stopc, config)
 }
 
 // StartClusterUsingFactory adds a new cluster node to the NodeHost and start
@@ -111,5 +108,4 @@
 		return cpp.NewStateMachineFromFactoryWrapper(clusterID, nodeID, factory, done)
 	}
 	return nh.startCluster(nodes, join, cf, stopc, config)
->>>>>>> 5348e791
 }